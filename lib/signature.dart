import 'dart:async';
import 'dart:typed_data';
import 'dart:ui' as ui;

import 'package:flutter/material.dart';
import 'package:flutter/widgets.dart';

/// Signature canvas. Controller is required, other parameters are optional. It expands by default.
/// This behaviour can be overridden using width and/or height parameters.
class Signature extends StatefulWidget {
  Signature({
    Key key,
    @required this.controller,
    this.backgroundColor = Colors.grey,
    this.width,
    this.height,
  })  : assert(controller != null),
        super(key: key);

  final SignatureController controller;
  final double width;
  final double height;
  final Color backgroundColor;

  @override
  State createState() => SignatureState();
}

class SignatureState extends State<Signature> {
<<<<<<< HEAD
  GlobalKey _painterKey;
  _SignaturePainter painter;
  List<Point> _points;

  @override
  void initState() {
    super.initState();
    _painterKey = GlobalKey();
    _points = widget.points ?? List<Point>();
  }

  //CLEAR POINTS AND REBUILD. CANVAS WILL BE BLANK
  void clear() {
    setState(() => _points.clear());
    //NOTIFY OF CHANGE AFTER SIGNATURE PAD CLEARED
    if (widget.onChanged != null) widget.onChanged(_points);
  }

  //CHECK IF SIGNATURE IS EMPTY
  bool isEmpty() {
    return _points?.isEmpty ?? true;
  }

  //EXPORT DATA AS PNG AND RETURN BYTES
  Future<Uint8List> exportBytes() async {
    return await painter.export();
  }

=======
>>>>>>> a3ebe232
  @override
  Widget build(BuildContext context) {
    var maxWidth = widget.width ?? double.infinity;
    var maxHeight = widget.height ?? double.infinity;
    var signatureCanvas = Container(
      decoration: BoxDecoration(color: widget.backgroundColor),
      child: Listener(
        onPointerDown: (event) => _addPoint(event, PointType.tap),
<<<<<<< HEAD
        onPointerUp: (event) {
          _addPoint(event, PointType.tap);
          //NOTIFY OF CHANGE AFTER MOVEMENT IS DONE
          if (widget.onChanged != null) widget.onChanged(_points);
        },
=======
        onPointerUp: (event) => _addPoint(event, PointType.tap),
>>>>>>> a3ebe232
        onPointerMove: (event) => _addPoint(event, PointType.move),
        child: RepaintBoundary(
          child: CustomPaint(
            painter: _SignaturePainter(widget.controller.points, widget.controller.penColor, widget.controller.penStrokeWidth),
            child: ConstrainedBox(
              constraints: BoxConstraints(minWidth: maxWidth, minHeight: maxHeight, maxWidth: maxWidth, maxHeight: maxHeight),
            ),
          ),
        ),
      ),
    );

    if (widget.width != null || widget.height != null) {
      //IF DOUNDARIES ARE DEFINED, USE LIMITED BOX
      return Center(child: LimitedBox(maxWidth: maxWidth, maxHeight: maxHeight, child: signatureCanvas));
    } else {
      //IF NO BOUNDARIES ARE DEFINED, USE EXPANDED
      return Expanded(child: signatureCanvas);
    }
  }

  void _addPoint(PointerEvent event, PointType type) {
<<<<<<< HEAD
    if (_painterKey.currentContext != null) {
      RenderBox box = _painterKey.currentContext.findRenderObject();
      Offset o = box.globalToLocal(event.position);
      //SAVE POINT ONLY IF IT IS IN THE SPECIFIED BOUNDARIES
      if ((widget.width == null || o.dx > 0 && o.dx < widget.width) &&
          (widget.height == null || o.dy > 0 && o.dy < widget.height)) {
        // IF USER LEFT THE BOUNDARY AND AND ALSO RETURNED BACK
        // IN ONE MOVE, RETYPE IT AS TAP, AS WE DO NOT WANT TO
        // LINK IT WITH PREVIOUS POINT
        if (_points.length != 0 && _isFar(o, _points.last.offset)) {
          type = PointType.tap;
        }
        setState(() {
          _points.add(Point(o, type));
        });
      }
=======
    Offset o = event.localPosition;
    //SAVE POINT ONLY IF IT IS IN THE SPECIFIED BOUNDARIES
    if ((widget.width == null || o.dx > 0 && o.dx < widget.width) && (widget.height == null || o.dy > 0 && o.dy < widget.height)) {
      // IF USER LEFT THE BOUNDARY AND AND ALSO RETURNED BACK
      // IN ONE MOVE, RETYPE IT AS TAP, AS WE DO NOT WANT TO
      // LINK IT WITH PREVIOUS POINT
      if (widget.controller.value.length != 0 && _isFar(o, widget.controller.value.last.offset)) {
        type = PointType.tap;
      }
      setState(() {
        widget.controller.addPoint(Point(o, type));
      });
>>>>>>> a3ebe232
    }
  }

  bool _isFar(Offset o1, Offset o2) {
    return (o1.dx - o2.dx).abs() > 30 || (o1.dy - o2.dy).abs() > 30;
  }
}

enum PointType { tap, move }

class Point {
  Offset offset;
  PointType type;

  Point(this.offset, this.type);
}

class _SignaturePainter extends CustomPainter {
  List<Point> _points;
  Paint _penStyle;

  _SignaturePainter(this._points, Color penColor, double penStrokeWidth) {
    this._penStyle = Paint()
      ..color = penColor
      ..strokeWidth = penStrokeWidth;
  }

  @override
  void paint(Canvas canvas, Size size) {
    if (_points == null || _points.isEmpty) return;
    for (int i = 0; i < (_points.length - 1); i++) {
      if (_points[i + 1].type == PointType.move) {
        canvas.drawLine(
          _points[i].offset,
          _points[i + 1].offset,
          _penStyle,
        );
      } else {
        canvas.drawCircle(
          _points[i].offset,
          2.0,
          _penStyle,
        );
      }
    }
  }

  @override
  bool shouldRepaint(CustomPainter other) => true;
}


class SignatureController extends ValueNotifier<List<Point>> {
  final Color penColor;
  final double penStrokeWidth;

  SignatureController({List<Point> points, this.penColor = Colors.black, this.penStrokeWidth = 3.0}) : super(points ?? List<Point>());

  List<Point> get points => value;

  set points(List<Point> value) {
    value = value.toList();
  }

  addPoint(Point point) {
    value.add(point);
    this.notifyListeners();
  }

  bool get isEmpty {
    return value.length == 0;
  }

  bool get isNotEmpty {
    return value.length > 0;
  }

  clear() {
    value = List<Point>();
  }

  Future<ui.Image> toImage() async {
    if (isEmpty) return null;

    double minX = double.infinity, minY = double.infinity;
    double maxX = 0, maxY = 0;
    points.forEach((point) {
      if (point.offset.dx < minX) minX = point.offset.dx;
      if (point.offset.dy < minY) minY = point.offset.dy;
      if (point.offset.dx > maxX) maxX = point.offset.dx;
      if (point.offset.dy > maxY) maxY = point.offset.dy;
    });

    var recorder = ui.PictureRecorder();
    var canvas = Canvas(recorder);
    canvas.translate(-(minX - penStrokeWidth), -(minY - penStrokeWidth));
    _SignaturePainter(points, penColor, penStrokeWidth).paint(canvas, null);
    var picture = recorder.endRecording();
    return picture.toImage((maxX - minX + penStrokeWidth * 2).toInt(), (maxY - minY + penStrokeWidth * 2).toInt());
  }

  Future<Uint8List> toPngBytes() async {
    var image = await toImage();
    var bytes = await image.toByteData(format: ui.ImageByteFormat.png);
    return bytes.buffer.asUint8List();
  }
}<|MERGE_RESOLUTION|>--- conflicted
+++ resolved
@@ -27,37 +27,6 @@
 }
 
 class SignatureState extends State<Signature> {
-<<<<<<< HEAD
-  GlobalKey _painterKey;
-  _SignaturePainter painter;
-  List<Point> _points;
-
-  @override
-  void initState() {
-    super.initState();
-    _painterKey = GlobalKey();
-    _points = widget.points ?? List<Point>();
-  }
-
-  //CLEAR POINTS AND REBUILD. CANVAS WILL BE BLANK
-  void clear() {
-    setState(() => _points.clear());
-    //NOTIFY OF CHANGE AFTER SIGNATURE PAD CLEARED
-    if (widget.onChanged != null) widget.onChanged(_points);
-  }
-
-  //CHECK IF SIGNATURE IS EMPTY
-  bool isEmpty() {
-    return _points?.isEmpty ?? true;
-  }
-
-  //EXPORT DATA AS PNG AND RETURN BYTES
-  Future<Uint8List> exportBytes() async {
-    return await painter.export();
-  }
-
-=======
->>>>>>> a3ebe232
   @override
   Widget build(BuildContext context) {
     var maxWidth = widget.width ?? double.infinity;
@@ -66,21 +35,18 @@
       decoration: BoxDecoration(color: widget.backgroundColor),
       child: Listener(
         onPointerDown: (event) => _addPoint(event, PointType.tap),
-<<<<<<< HEAD
-        onPointerUp: (event) {
-          _addPoint(event, PointType.tap);
-          //NOTIFY OF CHANGE AFTER MOVEMENT IS DONE
-          if (widget.onChanged != null) widget.onChanged(_points);
-        },
-=======
         onPointerUp: (event) => _addPoint(event, PointType.tap),
->>>>>>> a3ebe232
         onPointerMove: (event) => _addPoint(event, PointType.move),
         child: RepaintBoundary(
           child: CustomPaint(
-            painter: _SignaturePainter(widget.controller.points, widget.controller.penColor, widget.controller.penStrokeWidth),
+            painter: _SignaturePainter(widget.controller.points, widget.controller.penColor,
+                widget.controller.penStrokeWidth),
             child: ConstrainedBox(
-              constraints: BoxConstraints(minWidth: maxWidth, minHeight: maxHeight, maxWidth: maxWidth, maxHeight: maxHeight),
+              constraints: BoxConstraints(
+                  minWidth: maxWidth,
+                  minHeight: maxHeight,
+                  maxWidth: maxWidth,
+                  maxHeight: maxHeight),
             ),
           ),
         ),
@@ -89,7 +55,8 @@
 
     if (widget.width != null || widget.height != null) {
       //IF DOUNDARIES ARE DEFINED, USE LIMITED BOX
-      return Center(child: LimitedBox(maxWidth: maxWidth, maxHeight: maxHeight, child: signatureCanvas));
+      return Center(
+          child: LimitedBox(maxWidth: maxWidth, maxHeight: maxHeight, child: signatureCanvas));
     } else {
       //IF NO BOUNDARIES ARE DEFINED, USE EXPANDED
       return Expanded(child: signatureCanvas);
@@ -97,27 +64,10 @@
   }
 
   void _addPoint(PointerEvent event, PointType type) {
-<<<<<<< HEAD
-    if (_painterKey.currentContext != null) {
-      RenderBox box = _painterKey.currentContext.findRenderObject();
-      Offset o = box.globalToLocal(event.position);
-      //SAVE POINT ONLY IF IT IS IN THE SPECIFIED BOUNDARIES
-      if ((widget.width == null || o.dx > 0 && o.dx < widget.width) &&
-          (widget.height == null || o.dy > 0 && o.dy < widget.height)) {
-        // IF USER LEFT THE BOUNDARY AND AND ALSO RETURNED BACK
-        // IN ONE MOVE, RETYPE IT AS TAP, AS WE DO NOT WANT TO
-        // LINK IT WITH PREVIOUS POINT
-        if (_points.length != 0 && _isFar(o, _points.last.offset)) {
-          type = PointType.tap;
-        }
-        setState(() {
-          _points.add(Point(o, type));
-        });
-      }
-=======
     Offset o = event.localPosition;
     //SAVE POINT ONLY IF IT IS IN THE SPECIFIED BOUNDARIES
-    if ((widget.width == null || o.dx > 0 && o.dx < widget.width) && (widget.height == null || o.dy > 0 && o.dy < widget.height)) {
+    if ((widget.width == null || o.dx > 0 && o.dx < widget.width) &&
+        (widget.height == null || o.dy > 0 && o.dy < widget.height)) {
       // IF USER LEFT THE BOUNDARY AND AND ALSO RETURNED BACK
       // IN ONE MOVE, RETYPE IT AS TAP, AS WE DO NOT WANT TO
       // LINK IT WITH PREVIOUS POINT
@@ -127,7 +77,6 @@
       setState(() {
         widget.controller.addPoint(Point(o, type));
       });
->>>>>>> a3ebe232
     }
   }
 
@@ -179,12 +128,12 @@
   bool shouldRepaint(CustomPainter other) => true;
 }
 
-
 class SignatureController extends ValueNotifier<List<Point>> {
   final Color penColor;
   final double penStrokeWidth;
 
-  SignatureController({List<Point> points, this.penColor = Colors.black, this.penStrokeWidth = 3.0}) : super(points ?? List<Point>());
+  SignatureController({List<Point> points, this.penColor = Colors.black, this.penStrokeWidth = 3.0})
+      : super(points ?? List<Point>());
 
   List<Point> get points => value;
 
@@ -226,7 +175,8 @@
     canvas.translate(-(minX - penStrokeWidth), -(minY - penStrokeWidth));
     _SignaturePainter(points, penColor, penStrokeWidth).paint(canvas, null);
     var picture = recorder.endRecording();
-    return picture.toImage((maxX - minX + penStrokeWidth * 2).toInt(), (maxY - minY + penStrokeWidth * 2).toInt());
+    return picture.toImage(
+        (maxX - minX + penStrokeWidth * 2).toInt(), (maxY - minY + penStrokeWidth * 2).toInt());
   }
 
   Future<Uint8List> toPngBytes() async {
